processed/
dask-worker-space/
tmp/
.DS_Store

# Byte-compiled / optimized / DLL files
__pycache__/
*.py[cod]
*$py.class

# C extensions
*.so

# Distribution / packaging
.Python
build/
develop-eggs/
dist/
downloads/
eggs/
.eggs/
lib/
lib64/
parts/
sdist/
var/
wheels/
pip-wheel-metadata/
share/python-wheels/
*.egg-info/
.installed.cfg
*.egg
MANIFEST

# PyInstaller
#  Usually these files are written by a python script from a template
#  before PyInstaller builds the exe, so as to inject date/other infos into it.
*.manifest
*.spec

# Installer logs
pip-log.txt
pip-delete-this-directory.txt

# Unit test / coverage reports
htmlcov/
.tox/
.nox/
.coverage
.coverage.*
.cache
nosetests.xml
coverage.xml
*.cover
*.py,cover
.hypothesis/
.pytest_cache/

# Translations
*.mo
*.pot

# Django stuff:
*.log
local_settings.py
db.sqlite3
db.sqlite3-journal

# Flask stuff:
instance/
.webassets-cache

# Scrapy stuff:
.scrapy

# Sphinx documentation
docs/_build/

# PyBuilder
target/

# Jupyter Notebook
.ipynb_checkpoints
<<<<<<< HEAD

# IPython
profile_default/
ipython_config.py

# pyenv
.python-version

# pipenv
#   According to pypa/pipenv#598, it is recommended to include Pipfile.lock in version control.
#   However, in case of collaboration, if having platform-specific dependencies or dependencies
#   having no cross-platform support, pipenv may install dependencies that don't work, or not
#   install all needed dependencies.
#Pipfile.lock

# PEP 582; used by e.g. github.com/David-OConnor/pyflow
__pypackages__/

# Celery stuff
celerybeat-schedule
celerybeat.pid

# SageMath parsed files
*.sage.py

# Environments
.env
.venv
env/
venv/
ENV/
env.bak/
venv.bak/

# Spyder project settings
.spyderproject
.spyproject

# Rope project settings
.ropeproject

# mkdocs documentation
/site

# mypy
.mypy_cache/
.dmypy.json
dmypy.json

# Pyre type checker
.pyre/

# web
.next
node_modules
=======
__pycache__
dask-worker-space
.eggs
>>>>>>> 1ebcc2f1
<|MERGE_RESOLUTION|>--- conflicted
+++ resolved
@@ -81,7 +81,6 @@
 
 # Jupyter Notebook
 .ipynb_checkpoints
-<<<<<<< HEAD
 
 # IPython
 profile_default/
@@ -137,8 +136,6 @@
 # web
 .next
 node_modules
-=======
 __pycache__
 dask-worker-space
-.eggs
->>>>>>> 1ebcc2f1
+.eggs