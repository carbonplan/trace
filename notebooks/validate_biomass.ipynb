{
 "cells": [
  {
   "cell_type": "code",
   "execution_count": null,
   "id": "recognized-lobby",
   "metadata": {},
   "outputs": [],
   "source": [
    "%load_ext autoreload\n",
    "%autoreload 2\n",
    "\n",
    "import xarray as xr\n",
    "from matplotlib import cm\n",
    "import cartopy.crs as ccrs\n",
    "import matplotlib.pyplot as plt\n",
    "from carbonplan_styles.mpl import set_theme\n",
    "set_theme()\n",
    "from sklearn.metrics import r2_score, mean_absolute_error, mean_absolute_percentage_error\n",
    "import numpy as np\n",
    "import seaborn as sns\n",
    "import pandas as pd\n",
    "from carbonplan_trace.tiles import tiles\n",
<<<<<<< HEAD
    "from carbonplan_trace.v0.core import coarsen_emissions\n",
    "from carbonplan_data.utils import set_zarr_encoding"
=======
    "import rasterio\n"
>>>>>>> e8e6bc1f
   ]
  },
  {
   "cell_type": "markdown",
   "id": "e13d4d6c-10b5-4ec6-94d0-3b86e4f97c3a",
   "metadata": {},
   "source": [
    "# Get comparison data\n"
   ]
  },
  {
   "cell_type": "code",
   "execution_count": null,
   "id": "facb81ab-98b2-4142-8640-4e5f7fd3b1fb",
   "metadata": {},
   "outputs": [],
   "source": [
    "from carbonplan_trace.v1.landsat_preprocess import access_credentials\n",
    "import fsspec\n",
    "\n",
    "access_key_id, secret_access_key = access_credentials()\n",
    "fs = fsspec.get_filesystem_class(\"s3\")(\n",
    "    key=access_key_id,\n",
    "    secret=secret_access_key,\n",
    ")"
   ]
  },
  {
   "cell_type": "code",
   "execution_count": null,
   "id": "65bbede4-81af-45cd-b33c-83e8abde30c3",
<<<<<<< HEAD
=======
   "metadata": {},
   "outputs": [],
   "source": [
    "version = \"v1.2\""
   ]
  },
  {
   "cell_type": "code",
   "execution_count": null,
   "id": "57bd7f61-12a1-4c58-8ea6-a42974f1f136",
>>>>>>> e8e6bc1f
   "metadata": {},
   "outputs": [],
   "source": [
    "log_bucket = f\"s3://carbonplan-climatetrace/{version}/changepoint_log2/\"\n",
    "completed_subtiles = fs.ls(log_bucket)\n",
    "completed_subtiles = [subtile.split(\"/\")[-1].split(\".txt\")[0] for subtile in completed_subtiles]\n",
    "len(completed_subtiles)"
   ]
  },
  {
   "cell_type": "code",
   "execution_count": null,
   "id": "3ea54c02-e366-4da9-ae62-b6994de82119",
   "metadata": {},
   "outputs": [],
   "source": [
    "ds = xr.open_zarr(\n",
    "    f\"s3://carbonplan-climatetrace/{version}/results/global/3000m/raster_biomass.zarr\"\n",
    ")\n",
    "# average carbonplan data for comparison since all other datasets are ~snapshots\n",
    "ds = ds.mean(dim=\"time\").compute()\n",
    "# rename\n",
    "ds = ds[[\"AGB\"]].rename({\"AGB\": \"CarbonPlan\"})\n",
    "ds = ds.assign_coords({\"lat\": ds.lat.round(4), \"lon\": ds.lon.round(4)})"
   ]
  },
  {
   "cell_type": "code",
   "execution_count": null,
   "id": "26785ecc-972b-49df-bdfb-13e1656bfba8",
   "metadata": {},
   "outputs": [],
   "source": [
<<<<<<< HEAD
    "comps = [\"Harris\", \"GlobBiomass\", \"GEDI\"]\n",
    "for name in comps + [\"training_biomass\"]:\n",
    "    temp = xr.open_zarr(f\"s3://carbonplan-climatetrace/validation/{name.lower()}_3000m_agbd.zarr\")\n",
    "    temp = temp.assign_coords({\"lat\": ds.lat, \"lon\": ds.lon})\n",
    "    if name == 'training_biomass':\n",
    "        ds[name] = temp['biomass']\n",
    "    else:\n",
    "        ds[name] = temp[\"agbd\"]"
   ]
  },
  {
   "cell_type": "markdown",
   "id": "9ca82f32-8cfb-4c58-b94f-ee7aa509687a",
   "metadata": {},
   "source": [
    "# comparison to Xu dataset at 10km"
   ]
  },
  {
   "cell_type": "code",
   "execution_count": null,
   "id": "24746680-b14c-4bae-96ec-40d17c5d32c3",
   "metadata": {},
   "outputs": [],
   "source": [
    "# xu dataset obtained from https://zenodo.org/record/4161694#.YVToCGZueX2\n",
    "ds10km = xr.open_rasterio('/home/jovyan/test10a_cd_ab_pred_corr_2000_2019_v2.tif')\n",
    "ds10km = ds10km.assign_coords({'band': np.arange(2000, 2020)}).rename({'band': 'time', 'y': 'lat', 'x': 'lon'}).sel(time=slice(2014, None)).to_dataset(name='Xu')\n",
    "if ds10km.lat[0] > ds10km.lat[-1]: \n",
    "    ds10km = ds10km.reindex(lat=ds10km.lat[::-1])\n",
    "ds10km = ds10km.sel(lat=slice(-60, 80))"
   ]
  },
  {
   "cell_type": "code",
   "execution_count": null,
   "id": "68f71410-6ce7-4d23-b4ed-361cb33dc3dd",
   "metadata": {},
   "outputs": [],
   "source": [
    "carbonplan = xr.open_zarr(\n",
    "    f\"s3://carbonplan-climatetrace/{version}/results/global/3000m/raster_biomass.zarr\"\n",
    ")[['AGB']]\n",
    "\n",
    "coarsening_factor = 4\n",
    "carbonplan10km = coarsen_emissions(\n",
    "    carbonplan, factor=coarsening_factor, mask_var='AGB', method='mean'\n",
    ")\n",
    "carbonplan10km = carbonplan10km.assign_coords({'lat': ds10km.lat, 'lon': ds10km.lon, 'time': np.arange(2014, 2021)}).sel(time=slice(2014, 2020))\n",
    "ds10km['CarbonPlan'] = carbonplan10km['AGB']"
   ]
  },
  {
   "cell_type": "code",
   "execution_count": null,
   "id": "d6cd2a3f-1870-4389-92bb-01acefef92b2",
   "metadata": {},
   "outputs": [],
   "source": [
    "v0_emission = xr.open_zarr(f's3://carbonplan-climatetrace/v0.4/global/3000m/raster_tot.zarr')\n",
    "v0_emission10km = coarsen_emissions(\n",
    "    v0_emission, factor=coarsening_factor, mask_var='emissions', method='mean'\n",
    ").rename({'year': 'time'})\n",
    "v0_emission10km = v0_emission10km.assign_coords({'lat': ds10km.lat, 'lon': ds10km.lon}).sel(time=slice(2014, 2019))"
   ]
  },
  {
   "cell_type": "code",
   "execution_count": null,
   "id": "082bbfc7-ff76-4218-97c7-316779202432",
   "metadata": {},
   "outputs": [],
   "source": [
    "# pick an arbitrary high emission value \n",
    "high_change = (v0_emission10km.emissions > 20000).any(dim='time')\n",
    "high_change.plot()"
   ]
  },
  {
   "cell_type": "code",
   "execution_count": null,
   "id": "fb2f5e24-8544-495e-9a50-a2e46fe01a18",
   "metadata": {},
   "outputs": [],
   "source": [
    "lats, lons = np.where(high_change)\n",
    "len(lats)"
   ]
  },
  {
   "cell_type": "code",
   "execution_count": null,
   "id": "59651634-d021-4f5e-85ca-9bfb99d5360c",
   "metadata": {},
   "outputs": [],
   "source": [
    "vmax = ds10km.max(dim='time')\n",
    "vmin = ds10km.min(dim='time')\n",
    "pct_change = (vmax - vmin) / vmax * 100"
   ]
  },
  {
   "cell_type": "code",
   "execution_count": null,
   "id": "a1054007-015a-41b3-bfeb-b329539f0c86",
   "metadata": {},
   "outputs": [],
   "source": [
    "avg_change = pct_change.where(high_change).mean()\n",
    "print(avg_change.Xu.values)\n",
    "print(avg_change.CarbonPlan.values)"
   ]
  },
  {
   "cell_type": "code",
   "execution_count": null,
   "id": "9c5e0921-2074-4273-945d-d36ebf4d1081",
   "metadata": {
    "tags": []
   },
   "outputs": [],
   "source": [
    "import random \n",
    "# instead of using emission amount to pick pixels, use % of area disturbed to pick \n",
    "\n",
    "for _ in range(50):\n",
    "    ind = random.randint(a=0, b=len(lats))\n",
    "    lat = lats[ind]\n",
    "    lon = lons[ind]\n",
    "    plt.figure(figsize=(10, 4))\n",
    "    plt.subplot(1, 2, 1)\n",
    "    v0_emission10km.emissions.isel(lat=lat, lon=lon).plot(label='emission')\n",
    "    plt.subplot(1, 2, 2)\n",
    "    pixel = ds10km.isel(lat=lat, lon=lon).load()\n",
    "    (pixel.CarbonPlan / pixel.CarbonPlan.max()).plot(label='CarbonPlan')\n",
    "    (pixel.Xu / pixel.Xu.max()).plot(label='Xu')\n",
    "    plt.legend()\n",
    "    plt.show()\n",
    "    plt.close()\n"
=======
    "comps = [\"Harris\", \"Spawn\", \"GEDI\", \"Xu\"]\n",
    "for name in comps:\n",
    "    print(name)\n",
    "    temp = xr.open_zarr(f\"s3://carbonplan-climatetrace/validation/{name.lower()}_3000m_agbd.zarr\")\n",
    "    temp = temp.assign_coords({\"lat\": ds.lat, \"lon\": ds.lon})\n",
    "    if name == \"Xu\":\n",
    "        temp = temp.drop(\"spatial_ref\").sel(year=slice(2014, 2020)).mean(dim=\"year\").compute()\n",
    "    ds[name] = temp[\"agbd\"]"
>>>>>>> e8e6bc1f
   ]
  },
  {
   "cell_type": "code",
   "execution_count": null,
   "id": "41fd4e2a-3317-4adb-b23d-81950ea2705d",
   "metadata": {},
   "outputs": [],
   "source": [
    "# also load realm\n",
    "realms = xr.open_zarr(\"s3://carbonplan-climatetrace/validation/realm_mask.zarr\")\n",
    "realms = realms.assign_coords({\"lat\": realms.lat.round(4), \"lon\": realms.lon.round(4)})\n",
    "ds[\"realm\"] = realms.realm\n",
    "\n",
    "ar6_mask = xr.open_zarr(f\"s3://carbonplan-climatetrace/validation/ar6_mask.zarr\")\n",
    "ar6_mask = ar6_mask.assign_coords({\"lat\": ar6_mask.lat.round(4), \"lon\": ar6_mask.lon.round(4)})\n",
    "ds[\"ar6_mask\"] = ar6_mask.ar6_mask\n"
   ]
  },
  {
   "cell_type": "code",
   "execution_count": null,
   "id": "738e594d-845b-41c7-a9b8-a7d7e60cd102",
   "metadata": {},
   "outputs": [],
   "source": [
    "# mask to land only\n",
    "land_mask = xr.open_zarr(\"s3://carbonplan-climatetrace/validation/land_mask.zarr\")\n",
    "land_mask = land_mask.assign_coords({\"lat\": land_mask.lat.round(4), \"lon\": land_mask.lon.round(4)})\n",
    "ds = ds.where(land_mask.land_mask == 0)"
   ]
  },
  {
   "cell_type": "markdown",
   "id": "distant-dallas",
   "metadata": {},
   "source": [
    "# Maps\n"
   ]
  },
  {
   "cell_type": "code",
   "execution_count": null,
   "id": "appointed-fossil",
   "metadata": {},
   "outputs": [],
   "source": [
    "from cartopy.io import shapereader\n",
    "import geopandas as gpd\n",
    "\n",
    "\n",
    "def cartopy_proj_plate_carree():\n",
    "    return ccrs.PlateCarree()\n",
    "\n",
    "\n",
    "def cartopy_borders_global():\n",
    "    states_df = gpd.read_file(\n",
    "        shapereader.natural_earth(\"50m\", \"cultural\", \"admin_1_states_provinces\")\n",
    "    )\n",
    "    states = states_df.set_crs(epsg=4326).to_crs(epsg=32662)[\"geometry\"].values\n",
    "\n",
    "    countries_df = gpd.read_file(shapereader.natural_earth(\"50m\", \"cultural\", \"admin_0_countries\"))\n",
    "    countries = countries_df.set_crs(epsg=4326).to_crs(epsg=32662)[\"geometry\"].values\n",
    "\n",
    "    return states, countries"
   ]
  },
  {
   "cell_type": "code",
   "execution_count": null,
   "id": "intelligent-newcastle",
   "metadata": {},
   "outputs": [],
   "source": [
    "import matplotlib as mpl\n",
    "from mpl_toolkits.axes_grid1 import make_axes_locatable\n",
    "\n",
    "\n",
    "def map_pretty(ax, title=\"\", min_lat=-90, max_lat=90, min_lon=-180, max_lon=180):\n",
    "    state_borders, country_borders = cartopy_borders_global()\n",
    "\n",
    "    ax.add_geometries(\n",
    "        state_borders,\n",
    "        facecolor=\"none\",\n",
    "        edgecolor=\"k\",\n",
    "        crs=cartopy_proj_plate_carree(),\n",
    "        linewidth=0.1,\n",
    "        zorder=0,\n",
    "    )\n",
    "    ax.add_geometries(\n",
    "        country_borders,\n",
    "        facecolor=\"none\",\n",
    "        edgecolor=\"k\",\n",
    "        crs=cartopy_proj_plate_carree(),\n",
    "        linewidth=0.3,\n",
    "        zorder=0,\n",
    "    )\n",
    "    ax.axis(\"off\")\n",
    "    ax.set_extent([min_lon, max_lon, min_lat, max_lat])\n",
    "    ax.text(0.35, 1.05, title, transform=ax.transAxes)\n",
    "\n",
    "\n",
    "def add_colorbar(\n",
    "    fig,\n",
    "    to_plot=None,\n",
    "    x_location=1.08,\n",
    "    y_location=0.76,\n",
    "    height=0.12,\n",
    "    width=0.018,\n",
    "    vmin=None,\n",
    "    vmax=None,\n",
    "    cbar_label=\"\",\n",
    "    cmap=\"viridis\",\n",
    "):\n",
    "\n",
    "    cax = fig.add_axes([x_location, y_location, width, height])\n",
    "    cax.text(\n",
    "        0.5,\n",
    "        -0.08,\n",
    "        vmin,\n",
    "        transform=cax.transAxes,\n",
    "        horizontalalignment=\"center\",\n",
    "        verticalalignment=\"center\",\n",
    "    )\n",
    "    cax.text(\n",
    "        0.5,\n",
    "        1.08,\n",
    "        vmax,\n",
    "        transform=cax.transAxes,\n",
    "        horizontalalignment=\"center\",\n",
    "        verticalalignment=\"center\",\n",
    "    )\n",
    "    cax.text(\n",
    "        1.8,\n",
    "        0.5,\n",
    "        cbar_label,\n",
    "        transform=cax.transAxes,\n",
    "        verticalalignment=\"center\",\n",
    "        multialignment=\"center\",\n",
    "        rotation=-90,\n",
    "    )\n",
    "    if to_plot is not None:\n",
    "        cbar = fig.colorbar(to_plot, cax=cax, orientation=\"vertical\")\n",
    "    else:\n",
    "        norm = mpl.colors.Normalize(vmin=vmin, vmax=vmax)\n",
    "        cbar = fig.colorbar(\n",
    "            mpl.cm.ScalarMappable(norm=norm, cmap=cmap),\n",
    "            cax=cax,\n",
    "            orientation=\"vertical\",\n",
    "        )\n",
    "    cbar.outline.set_visible(False)\n",
    "    cbar.set_ticks([])\n",
    "    return cbar"
   ]
  },
  {
   "cell_type": "code",
   "execution_count": null,
   "id": "double-corporation",
   "metadata": {},
   "outputs": [],
   "source": [
    "def plot_map(data, names, titles, plot_params, add_colorbar=False, figsize=(20, 10)):\n",
    "    plt.figure(figsize=figsize)\n",
    "    for i, name in enumerate(names):\n",
    "        print(name)\n",
    "        if name is None:\n",
    "            continue\n",
    "        da = data[name]\n",
    "        plt.subplot(nrows, ncols, i + 1, projection=cartopy_proj_plate_carree())\n",
    "        ax = plt.gca()\n",
    "        \n",
    "        if not isinstance(plot_params['cmap'], list):\n",
    "            cmap = plot_params['cmap']\n",
    "            vmin, vmax = plot_params[\"var_lims\"][0], plot_params[\"var_lims\"][1]\n",
    "            label = plot_params[\"label\"]\n",
    "        else:\n",
    "            cmap = plot_params['cmap'][i]\n",
    "            vmin, vmax = plot_params[\"var_lims\"][i][0], plot_params[\"var_lims\"][i][1]\n",
    "            label = plot_params[\"label\"][i]\n",
    "\n",
    "        map_plot = da.plot.imshow(\n",
    "            ax=ax,\n",
    "            cmap=cmap,\n",
    "            vmin=vmin,\n",
    "            vmax=vmax,\n",
    "            add_colorbar=add_colorbar,\n",
    "            cbar_kwargs=None if not add_colorbar else {'label': label, 'shrink': 0.5},\n",
    "            transform=ccrs.PlateCarree(),\n",
    "        )\n",
    "\n",
    "        map_pretty(\n",
    "            ax,\n",
    "            title=titles[i],\n",
    "        )\n",
    "    \n",
    "    if not add_colorbar:\n",
    "        fig = plt.gcf()\n",
    "        cax = fig.add_axes([1.05, 0.33, 0.03, 0.35])\n",
    "        cbar = fig.colorbar(map_plot, cax=cax, orientation=\"vertical\")\n",
    "        cax.text(\n",
    "            0.5,\n",
    "            -0.12,\n",
    "            plot_params[\"var_lims\"][0],\n",
    "            transform=cax.transAxes,\n",
    "            horizontalalignment=\"center\",\n",
    "        )\n",
    "        cax.text(\n",
    "            0.5,\n",
    "            1.05,\n",
    "            plot_params[\"var_lims\"][1],\n",
    "            transform=cax.transAxes,\n",
    "            horizontalalignment=\"center\",\n",
    "        )\n",
    "        cax.text(\n",
    "            1.8,\n",
    "            0.5,\n",
    "            plot_params[\"label\"],\n",
    "            transform=cax.transAxes,\n",
    "            verticalalignment=\"center\",\n",
    "            multialignment=\"center\",\n",
    "            rotation=-90,\n",
    "        )\n",
    "        cbar.outline.set_visible(False)\n",
    "        cbar.set_ticks([])\n",
    "    plt.tight_layout()\n"
   ]
  },
  {
   "cell_type": "code",
   "execution_count": null,
   "id": "personalized-survival",
   "metadata": {},
   "outputs": [],
   "source": [
    "nrows = 3\n",
    "ncols = 2\n",
    "names = [None, \"CarbonPlan\"] + comps\n",
    "titles = [\n",
    "    None,\n",
    "    \"CarbonPlan (2014-2020)\",\n",
    "    \"Harris (2000)\",\n",
    "    \"GlobBiomass (2010)\",\n",
    "    \"GEDI (2019-2020)\",\n",
    "    \"Xu (2014-2019)\",\n",
    "]\n",
    "plot_params = {\n",
    "    \"cmap\": cm.Greens,\n",
    "    \"var_lims\": (0, 400),\n",
    "    \"label\": \"Aboveground Woody Biomass Density (Mg/ha)\",\n",
    "}\n",
    "\n",
    "plot_map(data=ds, names=names, titles=titles, plot_params=plot_params)\n",
    "plt.savefig('biomass_maps.png')\n",
    "plt.show()\n",
    "plt.close()"
   ]
  },
  {
   "cell_type": "code",
   "execution_count": null,
   "id": "8cc13a3d-2dd1-4281-91ab-4e8c4de0d740",
   "metadata": {
    "tags": []
   },
   "outputs": [],
   "source": [
    "# training biomass difference plot \n",
    "\n",
    "# diff = xr.Dataset()\n",
    "# diff['training_biomass'] = ds['training_biomass']\n",
    "# diff['Harris'] = ds['training_biomass'] - ds['Harris']\n",
    "\n",
    "# nrows = 2\n",
    "# ncols = 1\n",
    "# names = ['training_biomass', 'Harris']\n",
    "# titles = [\n",
    "#     \"This Study\",\n",
    "#     \"Difference to Harris\",\n",
    "# ]\n",
    "# plot_params = {\n",
    "#     \"cmap\": [cm.Greens, cm.RdBu],\n",
    "#     \"var_lims\": [(0, 500), (-200, 200)],\n",
    "#     \"label\": \"Aboveground Woody Biomass Density (Mg/ha)\",\n",
    "# }\n",
    "\n",
    "# plot_map(data=diff, names=names, titles=titles, plot_params=plot_params, add_colorbar=True)"
   ]
  },
  {
   "cell_type": "code",
   "execution_count": null,
   "id": "partial-fiction",
   "metadata": {},
   "outputs": [],
   "source": [
    "abs_diff = xr.Dataset()\n",
    "for name in comps:\n",
    "    abs_diff[name] = ds[\"CarbonPlan\"] - ds[name]\n",
    "    \n",
    "abs_diff['CarbonPlan'] = ds['CarbonPlan']"
   ]
  },
  {
   "cell_type": "code",
   "execution_count": null,
   "id": "bafdb46c-42b6-474a-a3b5-5062c1afa81a",
   "metadata": {},
   "outputs": [],
   "source": [
    "abs_diff"
   ]
  },
  {
   "cell_type": "code",
   "execution_count": null,
   "id": "5254662c-0895-4bd6-ba9c-59b8df9c6408",
   "metadata": {},
   "outputs": [],
   "source": [
    "nrows = 3\n",
<<<<<<< HEAD
    "ncols = 1\n",
    "names = comps\n",
    "titles = [\n",
    "    \"Difference from Harris\",\n",
    "    \"Difference from GlobBiomass\",\n",
    "    \"Difference from GEDI\",\n",
=======
    "ncols = 2\n",
    "names = [None, None] + comps\n",
    "titles = [\n",
    "    None,\n",
    "    None,\n",
    "    \"Difference to Harris\",\n",
    "    \"Difference to Spawn\",\n",
    "    \"Difference to GEDI\",\n",
    "    \"Difference to Xu\",\n",
>>>>>>> e8e6bc1f
    "]\n",
    "plot_params = {\n",
    "    \"cmap\": cm.RdBu,\n",
    "    \"var_lims\": (-200, 200),\n",
    "    \"label\": \"Absolute Difference (Mg/ha)\",\n",
    "}\n",
    "\n",
    "plot_map(data=abs_diff, names=names, titles=titles, plot_params=plot_params, add_colorbar=True, figsize=(10, 15))\n",
    "plt.savefig('biomass_diff_maps.png')\n",
    "plt.show()\n",
    "plt.close()"
   ]
  },
  {
   "cell_type": "code",
   "execution_count": null,
   "id": "520b3279-e16e-4b48-8f16-38acdeb3ab9b",
   "metadata": {},
   "outputs": [],
   "source": [
    "# roll up to 0.5 degree\n",
    "\n",
    "coarsening_factor = 20\n",
    "half_degree_diff = coarsen_emissions(\n",
    "    abs_diff[['Harris', 'GlobBiomass', 'GEDI']], factor=coarsening_factor, mask_var='Harris', method='mean'\n",
    ")\n",
    "half_degree_diff = half_degree_diff.to_array(dim='variable')\n",
    "half_degree_diff = half_degree_diff.to_dataset(name='AGB_diff')\n",
    "half_degree_diff = half_degree_diff.chunk({'lat': -1, 'lon': -1, 'variable': -1}).rename({'lat': 'y', 'lon': 'x'})\n",
    "half_degree_diff = set_zarr_encoding(half_degree_diff, codec_config={'id': 'zlib', 'level': 1}, float_dtype='float32', int_dtype='i4')\n",
    "half_degree_diff.to_zarr('s3://carbonplan-climatetrace/v1.2/map/v2/half_degree_AGB_diff.zarr', mode='w', consolidated=True)\n",
    "half_degree_diff"
   ]
  },
  {
   "cell_type": "code",
   "execution_count": null,
   "id": "b5b2aa02-ac86-47ab-b733-dac6168e8b5b",
   "metadata": {},
   "outputs": [],
   "source": [
    "pct_diff = xr.Dataset()\n",
    "for name in comps:\n",
    "    pct_diff[name] = 100.0 * (ds[\"CarbonPlan\"] - ds[name]) / ds[name]"
   ]
  },
  {
   "cell_type": "code",
   "execution_count": null,
   "id": "88b0927f-6941-4bd8-9db6-6cf88da75dca",
   "metadata": {},
   "outputs": [],
   "source": [
    "nrows = 3\n",
<<<<<<< HEAD
    "ncols = 1\n",
    "names = comps\n",
    "titles = [\n",
    "    \"Difference from Harris\",\n",
    "    \"Difference from GlobBiomass\",\n",
    "    \"Difference from GEDI\",\n",
=======
    "ncols = 2\n",
    "names = [None, None] + comps\n",
    "titles = [\n",
    "    None,\n",
    "    None,\n",
    "    \"Difference to Harris\",\n",
    "    \"Difference to Spawn\",\n",
    "    \"Difference to GEDI\",\n",
    "    \"Difference to Xu\",\n",
>>>>>>> e8e6bc1f
    "]\n",
    "plot_params = {\n",
    "    \"cmap\": cm.RdBu,\n",
    "    \"var_lims\": (-200, 200),\n",
    "    \"label\": \"Percent Difference in Biomass Density (%)\",\n",
    "}\n",
    "\n",
    "plot_map(data=pct_diff, names=names, titles=titles, plot_params=plot_params)"
   ]
  },
  {
   "cell_type": "markdown",
   "id": "da64fab8-e234-43f8-92c9-06ea9d277c35",
   "metadata": {},
   "source": [
    "# Scatter plots\n"
   ]
  },
  {
   "cell_type": "code",
   "execution_count": null,
   "id": "0fca6a81-46e6-4200-9eb9-a66ab3364302",
   "metadata": {},
   "outputs": [],
   "source": [
    "df = ds.to_dataframe()\n",
    "df[\"realm\"] = df.realm.replace([\"nan\", \"ice\"], np.nan)"
   ]
  },
  {
   "cell_type": "code",
   "execution_count": null,
   "id": "fad629c4-8cb0-4886-9499-45ba5ac1ada2",
   "metadata": {},
   "outputs": [],
   "source": [
    "def subplot_hist(\n",
    "    ax,\n",
    "    data,\n",
    "    x_col_name,\n",
    "    y_col_name,\n",
    "    x_name,\n",
    "    y_name,\n",
    "    plot_params,\n",
<<<<<<< HEAD
    "    hue_name=None,\n",
=======
    "    plot_metrics=True\n",
>>>>>>> e8e6bc1f
    "    #     c=\"b\",\n",
    "    #     s=0.002,\n",
    "    #     alpha=0.1,\n",
    "):\n",
    "    #     tot = np.hstack((x_col, y_col))\n",
    "    #     xmax = np.percentile(tot, 99.5)\n",
    "    xmin = plot_params[\"xmin\"]\n",
    "    xmax = plot_params[\"xmax\"]\n",
    "    ymin, ymax = None, None\n",
    "    try:\n",
    "        ymin = plot_params[\"ymin\"]\n",
    "        ymax = plot_params[\"ymax\"]\n",
    "    except:\n",
    "        pass\n",
    "    unit = plot_params[\"unit\"]\n",
    "\n",
    "    ax.plot([xmin, xmax], [xmin, xmax], \"0.5\")\n",
<<<<<<< HEAD
    "    x_col = data[x_col_name].values\n",
    "    y_col = data[y_col_name].values\n",
    "    bias = np.mean(y_col - x_col)\n",
    "    r2 = r2_score(x_col, y_col)\n",
    "    mae = mean_absolute_error(x_col, y_col)\n",
    "\n",
    "#     ind = (xcol < xmax) & (ycol < xmax)\n",
    "    sub = data.loc[(data[x_col_name] < xmax) & (data[y_col_name] < xmax)]\n",
    "    sns.histplot(data=sub, ax=ax, x=x_col_name, y=y_col_name, hue=hue_name, bins=100, pthresh=0.01, pmax=0.3)\n",
    "    ax.text(plot_params[\"text_x\"], xmax * 0.9, f\"bias = {round(bias, 2)} {unit}\")\n",
    "    ax.text(plot_params[\"text_x\"], xmax * 0.81, f\"MAE = {round(mae, 2)} {unit}\")\n",
    "    ax.text(plot_params[\"text_x\"], xmax * 0.72, f\"R$^2$ = {round(r2, 2)}\")\n",
=======
    "\n",
    "    #     ax.scatter(x_col, y_col, c=c, s=s, alpha=alpha, marker=\"o\")\n",
    "    ind = (xcol < xmax) & (ycol < xmax)\n",
    "    sns.histplot(ax=ax, x=xcol[ind], y=ycol[ind], pthresh=0.01, pmax=0.3)\n",
    "    if plot_metrics:\n",
    "        bias = np.mean(ycol - xcol)\n",
    "        r2 = r2_score(x_col, y_col)\n",
    "        mae = mean_absolute_error(x_col, y_col)\n",
    "        ax.text(plot_params[\"text_x\"], xmax * 0.9, f\"bias = {round(bias, 2)} {unit}\")\n",
    "        ax.text(plot_params[\"text_x\"], xmax * 0.81, f\"MAE = {round(mae, 2)} {unit}\")\n",
    "        ax.text(plot_params[\"text_x\"], xmax * 0.72, f\"R$^2$ = {round(r2, 2)}\")\n",
>>>>>>> e8e6bc1f
    "    if unit != \"\":\n",
    "        unit_str = f\"({unit})\"\n",
    "    else:\n",
    "        unit_str = \"\"\n",
    "    ax.set_xlabel(f\"Biomass from {x_name} {unit_str}\")\n",
    "    ax.set_ylabel(f\"Biomass from {y_name} {unit_str}\")\n",
    "    ax.set_xlim(xmin, xmax)\n",
<<<<<<< HEAD
    "    ax.set_ylim(xmin, xmax)\n",
    "    ticks = np.arange(0, xmax, 100)\n",
    "    ax.set_xticks(ticks)\n",
    "    ax.set_yticks(ticks)\n",
    "    \n",
    "    return {'r2': r2, 'bias': bias, 'mae': mae}"
=======
    "    if ymin is not None:\n",
    "        ax.set_ylim(ymin, ymax)\n",
    "    else:\n",
    "        ax.set_ylim(xmin, xmax)\n",
    "    if xmax > 100:\n",
    "        step = 100\n",
    "    else:\n",
    "        step = 1\n",
    "\n",
    "\n",
    "#     ticks = np.arange(0, xmax, step)\n",
    "#     ax.set_xticks(ticks)\n",
    "#     ax.set_yticks(ticks)"
>>>>>>> e8e6bc1f
   ]
  },
  {
   "cell_type": "code",
   "execution_count": null,
   "id": "973a28f2-5e69-4a33-a2e5-fdb7d97c616e",
   "metadata": {},
   "outputs": [],
   "source": [
    "plot_params = {\n",
    "    \"xmin\": -10,\n",
    "    \"xmax\": 410,\n",
    "    \"unit\": \"Mg/ha\",\n",
    "    \"text_x\": 10,\n",
    "    #     \"text_y1\": 450,\n",
    "    #     \"text_y2\": 420,\n",
    "    #     \"text_y3\": 390,\n",
    "    #     \"ticks\": np.arange(0, 510, 100),\n",
    "}"
   ]
  },
  {
   "cell_type": "code",
   "execution_count": null,
   "id": "6c4dca01-0324-4ee2-8b5b-b2df76d27a73",
   "metadata": {},
   "outputs": [],
   "source": [
    "nonull = df.dropna()"
   ]
  },
  {
   "cell_type": "code",
   "execution_count": null,
   "id": "2b5ae057-19a2-4f4b-ad01-f4126917a885",
   "metadata": {},
   "outputs": [],
   "source": [
    "y = nonull.loc[nonull.Harris < 1000].CarbonPlan.values \n",
    "x = nonull.loc[nonull.Harris < 1000].Harris.values "
   ]
  },
  {
   "cell_type": "code",
   "execution_count": null,
   "id": "b5460fd3-3caf-430d-b92c-963c9d2fc0ed",
   "metadata": {},
   "outputs": [],
   "source": [
    "r2_score(x, y)"
   ]
  },
  {
   "cell_type": "code",
   "execution_count": null,
   "id": "3f854ed7-d9f7-4da3-8b1b-163b808bc200",
   "metadata": {},
   "outputs": [],
   "source": [
<<<<<<< HEAD
    "fig, axarr = plt.subplots(nrows=1, ncols=3, figsize=(15, 5))\n",
    "out_stats = {}\n",
=======
    "fig, axarr = plt.subplots(nrows=1, ncols=4, figsize=(15, 5))\n",
>>>>>>> e8e6bc1f
    "for i, name in enumerate(comps):\n",
    "    sub = df[[\"CarbonPlan\", name]].dropna(how=\"any\")\n",
    "    out_stats[name] = subplot_hist(\n",
    "        ax=axarr[i],\n",
    "        data=sub,\n",
    "        x_col_name=name,\n",
    "        y_col_name=\"CarbonPlan\",\n",
    "        x_name=name,\n",
    "        y_name=\"CarbonPlan\",\n",
    "        plot_params=plot_params,\n",
    "    )\n",
    "plt.tight_layout()\n",
    "plt.savefig('biomass_comparison_scatter.png')\n",
    "plt.show()\n",
    "plt.close()"
   ]
  },
  {
   "cell_type": "code",
   "execution_count": null,
   "id": "5b43e836-3de0-4990-9a14-2add3c1fb34c",
   "metadata": {},
   "outputs": [],
   "source": [
    "import json\n",
    "json.dumps(out_stats)"
   ]
  },
  {
   "cell_type": "code",
   "execution_count": null,
   "id": "a287f880-5a25-4f26-8f7a-c77cfc0395aa",
   "metadata": {},
   "outputs": [],
   "source": [
    "with fs.open('s3://carbonplan-climatetrace/v1.2/map/v2/diff_metrics.json', 'w') as f:\n",
    "    json.dump(out_stats, f)"
   ]
  },
  {
   "cell_type": "code",
   "execution_count": null,
   "id": "a447b001-a479-45c4-87b0-cdd71f6ccff6",
   "metadata": {},
   "outputs": [],
   "source": [
    "fig, axarr = plt.subplots(nrows=1, ncols=3, figsize=(15, 5))\n",
    "for i, name in enumerate(comps):\n",
    "    sub = df[[\"CarbonPlan\", name, \"realm\"]].dropna(how=\"any\")\n",
    "    subplot_hist(\n",
    "        ax=axarr[i],\n",
    "        data=sub,\n",
    "        x_col_name=name,\n",
    "        y_col_name=\"CarbonPlan\",\n",
    "        x_name=name,\n",
    "        y_name=\"CarbonPlan\",\n",
    "        plot_params=plot_params,\n",
    "        hue_name='realm'\n",
    "    )\n",
    "plt.tight_layout()\n",
    "plt.show()\n",
    "plt.close()"
   ]
  },
  {
   "cell_type": "code",
   "execution_count": null,
   "id": "42c02ea8-44f7-4b74-98da-766c1681f784",
   "metadata": {},
   "outputs": [],
   "source": [
    "realms = df.realm.dropna().unique()"
   ]
  },
  {
   "cell_type": "code",
   "execution_count": null,
   "id": "455639ce-0f05-4f8c-a695-da737aeb2ec7",
   "metadata": {},
   "outputs": [],
   "source": [
    "fig, axarr = plt.subplots(nrows=6, ncols=4, figsize=(15, 30))\n",
    "for i, realm in enumerate(realms):\n",
    "    for j, name in enumerate(comps):\n",
    "        sub = df.loc[df.realm == realm][[\"CarbonPlan\", name]].dropna(how=\"any\")\n",
    "        ycol = sub[\"CarbonPlan\"].values\n",
    "        xcol = sub[name].values\n",
    "        subplot_hist(\n",
    "            ax=axarr[i, j],\n",
    "            x_col=xcol,\n",
    "            y_col=ycol,\n",
    "            x_name=name,\n",
    "            y_name=\"CarbonPlan\",\n",
    "            plot_params=plot_params,\n",
    "        )\n",
    "        if j == 1:\n",
    "            axarr[i, j].set_title(realm)\n",
    "plt.tight_layout()\n",
    "plt.show()\n",
    "plt.close()"
   ]
  },
  {
   "cell_type": "code",
   "execution_count": null,
   "id": "a074af93-02e7-4bb3-995d-ce28fce4141c",
   "metadata": {},
   "outputs": [],
   "source": [
    "def subplot_kde(\n",
    "    ax,\n",
    "    data,\n",
    "    x_col_name,\n",
    "    y_col_name,\n",
    "    hue_name,\n",
    "    x_name,\n",
    "    y_name,\n",
    "    plot_params,\n",
    "    sample_size=int(1e6)\n",
    "):\n",
    "    xmin = plot_params[\"xmin\"]\n",
    "    xmax = plot_params[\"xmax\"]\n",
    "    unit = plot_params[\"unit\"]\n",
    "\n",
    "    ax.plot([xmin, xmax], [xmin, xmax], \"0.5\")\n",
    "    x_col = data[x_col_name].values\n",
    "    y_col = data[y_col_name].values\n",
    "    bias = np.mean(ycol - xcol)\n",
    "    r2 = r2_score(x_col, y_col)\n",
    "    mae = mean_absolute_error(x_col, y_col)\n",
    "\n",
    "    sub = data.loc[(data[x_col_name] < xmax) & (data[y_col_name] < xmax)]\n",
    "    if len(sub) > sample_size:\n",
    "        sub = sub.sample(sample_size)\n",
    "    sns.kdeplot(data=sub, x=x_col_name, y=y_col_name, hue=\"realm\", levels=7, linewidth=0.5, ax=ax)\n",
    "    ax.text(plot_params[\"text_x\"], xmax * 0.9, f\"bias = {round(bias, 2)} {unit}\")\n",
    "    ax.text(plot_params[\"text_x\"], xmax * 0.81, f\"MAE = {round(mae, 2)} {unit}\")\n",
    "    ax.text(plot_params[\"text_x\"], xmax * 0.72, f\"R$^2$ = {round(r2, 2)}\")\n",
    "    if unit != \"\":\n",
    "        unit_str = f\"({unit})\"\n",
    "    else:\n",
    "        unit_str = \"\"\n",
    "    ax.set_xlabel(f\"Biomass from {x_name} {unit_str}\")\n",
    "    ax.set_ylabel(f\"Biomass from {y_name} {unit_str}\")\n",
    "    ax.set_xlim(xmin, xmax)\n",
    "    ax.set_ylim(xmin, xmax)\n",
    "    if xmax > 100:\n",
    "        step = 100\n",
    "    else:\n",
    "        step = 1\n",
    "\n",
    "\n",
    "#     ticks = np.arange(0, xmax, step)\n",
    "#     ax.set_xticks(ticks)\n",
    "#     ax.set_yticks(ticks)"
   ]
  },
  {
   "cell_type": "code",
   "execution_count": null,
   "id": "48ce447c-052a-4dc1-b0d0-f02d5a35ff93",
   "metadata": {},
   "outputs": [],
   "source": [
    "fig, axarr = plt.subplots(nrows=1, ncols=4, figsize=(15, 5))\n",
    "for i, name in enumerate(comps):\n",
    "    sub = df[[\"CarbonPlan\", name, \"realm\"]].dropna(how=\"any\")\n",
    "\n",
    "    subplot_kde(\n",
    "        ax=axarr[i],\n",
    "        data=sub,\n",
    "        x_col_name=name,\n",
    "        y_col_name=\"CarbonPlan\",\n",
    "        hue_name=\"realm\",\n",
    "        x_name=name,\n",
    "        y_name=\"CarbonPlan\",\n",
    "        plot_params=plot_params,\n",
    "    )\n",
    "plt.tight_layout()\n",
    "plt.show()\n",
    "plt.close()"
   ]
  },
  {
   "cell_type": "markdown",
   "id": "deaef51c-83b4-4b2f-9dde-5c744c274436",
   "metadata": {},
   "source": [
    "### Training data comparison"
   ]
  },
  {
   "cell_type": "code",
   "execution_count": null,
   "id": "e8385e36-ed02-4c71-98d9-476d1f9aa6e3",
   "metadata": {},
   "outputs": [],
   "source": [
    "plt.figure(figsize=(6, 6))\n",
    "sub = df[[\"training_biomass\", \"Harris\", \"realm\"]].dropna(how=\"any\")\n",
    "ax = plt.gca()\n",
    "subplot_kde(\n",
    "    ax=ax,\n",
    "    data=sub,\n",
    "    x_col_name=\"Harris\",\n",
    "    y_col_name=\"training_biomass\",\n",
    "    hue_name=\"realm\",\n",
    "    x_name=name,\n",
    "    y_name=\"this study\",\n",
    "    plot_params=plot_params,\n",
    "    sample_size=int(1e5)\n",
    ")\n",
    "ax.legend_.set_bbox_to_anchor((1.2, 0.6))\n",
    "plt.tight_layout()\n",
    "plt.show()\n",
    "plt.close()"
   ]
  },
  {
   "cell_type": "code",
   "execution_count": null,
   "id": "b517a087-6b92-4305-9b1f-d25034aafcad",
   "metadata": {},
   "outputs": [],
   "source": [
    "plt.figure(figsize=(6, 6))\n",
    "sub = df[[\"training_biomass\", \"Harris\", \"realm\"]].dropna(how=\"any\")\n",
    "ax = plt.gca()\n",
    "subplot_hist(\n",
    "    ax=ax,\n",
    "    data=sub,\n",
    "    x_col_name=\"Harris\",\n",
    "    y_col_name=\"training_biomass\",\n",
    "    x_name=\"Harris\",\n",
    "    y_name=\"This study\",\n",
    "    plot_params=plot_params,\n",
    "    hue_name='realm'\n",
    ")\n",
    "plt.tight_layout()\n",
    "plt.show()\n",
    "plt.close()"
   ]
  },
  {
   "cell_type": "code",
   "execution_count": null,
   "id": "d97fbebe-f672-4aa6-88a7-655d77960a1a",
   "metadata": {},
   "outputs": [],
   "source": [
    "import regionmask \n",
    "\n",
    "sub = df[[\"training_biomass\", \"Harris\", \"ar6_mask\"]].dropna(how=\"any\")\n",
    "ar6_names = regionmask.defined_regions.ar6.all\n",
    "ar6_nums = sub.ar6_mask.dropna().astype(int).unique()\n",
    "ar6_mapping = {i: ar6_names[i].name for i in ar6_nums}\n",
    "sub['ar6_region'] = sub.ar6_mask.apply(lambda x: ar6_mapping[x])"
   ]
  },
  {
   "cell_type": "code",
   "execution_count": null,
   "id": "eb979044-b665-4352-beb3-6c2bec89e0cd",
   "metadata": {},
   "outputs": [],
   "source": [
    "len(ar6_nums)"
   ]
  },
  {
   "cell_type": "code",
   "execution_count": null,
   "id": "477c1b12-dc8e-4916-89a8-410010328051",
   "metadata": {},
   "outputs": [],
   "source": [
    "xmin = plot_params[\"xmin\"]\n",
    "xmax = plot_params[\"xmax\"]\n",
    "unit = plot_params[\"unit\"]\n",
    "\n",
    "\n",
    "plt.figure(figsize=(16,17))\n",
    "for i, num in enumerate(sorted(ar6_mapping)):\n",
    "    plt.subplot(8, 7, i+1)\n",
    "    to_plot = sub.loc[sub.ar6_mask == num]\n",
    "    plt.title(ar6_mapping[num])\n",
    "    ax = plt.gca()\n",
    "    sns.histplot(data=to_plot, ax=ax, x='Harris', y='training_biomass', bins=100, pthresh=0.05, pmax=0.7)\n",
    "    n = len(to_plot)\n",
    "    ax.text(plot_params[\"text_x\"], xmax * 0.85, f\"n = {round(n, 2)}\")    \n",
    "    ax.set(xlabel=None, ylabel=None)\n",
    "    plt.plot([xmin, xmax], [xmin, xmax], \"0.5\")\n",
    "    plt.xlim(xmin, xmax)\n",
    "    plt.ylim(xmin, xmax)\n",
    "    \n",
    "plt.tight_layout()\n",
    "plt.savefig('ar6_region_comparison_training.png')\n",
    "plt.show()\n",
    "plt.close()"
   ]
  },
  {
   "cell_type": "code",
   "execution_count": null,
   "id": "7ed4b069-6352-4503-b9cd-80ecc2c4da32",
   "metadata": {},
   "outputs": [],
   "source": [
    "sub['diff'] = sub['training_biomass'] - sub['Harris']\n",
    "\n",
    "plt.figure(figsize=(12, 5))\n",
    "sns.boxplot(ax=plt.gca(), x=\"ar6_region\", y=\"diff\", data=sub, whis=1.5, width=.6)\n",
    "plt.ylim(-200, 200)\n",
    "plt.plot([-0.5, 51], [0, 0], '0.5')\n",
    "plt.xlim(-0.5, 51)\n",
    "plt.xticks(rotation=90)\n",
    "plt.xlabel('AR6 Regions')\n",
    "plt.ylabel('Biomass Density Difference')\n",
    "plt.savefig('ar6_region_comparison_boxplot_training.png')\n",
    "plt.show()\n",
    "plt.close()"
   ]
  },
  {
   "cell_type": "markdown",
   "id": "f5970f2a-d790-422d-98ff-22c90bc20eed",
   "metadata": {},
   "source": [
    "# country level comparisons\n"
   ]
  },
  {
   "cell_type": "code",
   "execution_count": null,
   "id": "d0d55629-d406-4275-8440-dc02d6bfcc37",
   "metadata": {},
   "outputs": [],
   "source": [
    "df = pd.read_csv(f\"s3://carbonplan-climatetrace/{version}/country_rollups_AGB.csv\")\n",
    "df = df.groupby(\"iso3_country\").agbd.mean().reset_index()\n",
    "df = df.rename(columns={\"agbd\": \"CarbonPlan\"})"
   ]
  },
  {
   "cell_type": "code",
   "execution_count": null,
   "id": "31f4afed-62d6-4cdc-abc1-dcaaae319c60",
   "metadata": {},
   "outputs": [],
   "source": [
    "comps = [\"Harris\", \"Spawn\", \"GEDI\", \"Xu\"]\n",
    "for name in comps:\n",
    "    temp = pd.read_csv(\n",
    "        f\"s3://carbonplan-climatetrace/validation/{name.lower()}_country_rollups_agbd.csv\"\n",
    "    )\n",
    "    temp = temp.rename(columns={\"agbd\": name})\n",
    "    df = df.merge(temp, on=[\"iso3_country\"])"
   ]
  },
  {
   "cell_type": "code",
   "execution_count": null,
   "id": "3aa56f89-9571-4726-bb75-7e8d1af305ae",
   "metadata": {},
   "outputs": [],
   "source": [
    "df.head()"
   ]
  },
  {
   "cell_type": "code",
   "execution_count": null,
   "id": "4d7862b1-e96f-4287-8917-f107278ce598",
   "metadata": {},
   "outputs": [],
   "source": [
    "plt.figure(figsize=(5, 5))\n",
    "for name in comps:\n",
    "    plt.scatter(df[name].values, df.CarbonPlan.values, label=name, s=11)\n",
    "\n",
    "xmin = -10\n",
    "xmax = 350\n",
    "plt.plot([xmin, xmax], [xmin, xmax], \"0.5\")\n",
    "plt.legend()\n",
    "\n",
    "plt.xlim(xmin, xmax)\n",
    "plt.ylim(xmin, xmax)\n",
    "plt.xlabel(\"Average AGBD from other studies (Mg/ha)\")\n",
    "plt.ylabel(\"Average AGBD from CarbonPlan (Mg/ha)\")\n",
    "plt.show()\n",
    "plt.close()"
   ]
  },
  {
   "cell_type": "code",
   "execution_count": null,
   "id": "8b14b522-ca19-4a8e-a265-1cd722d43987",
   "metadata": {},
   "outputs": [],
   "source": [
    "df.loc[(df.CarbonPlan < 10) & (df.Harris > 50)]"
   ]
  },
  {
   "cell_type": "code",
   "execution_count": null,
   "id": "9450a57b-ae88-4953-aa34-d9c91ea08e03",
   "metadata": {},
   "outputs": [],
   "source": [
    "df.loc[(df.CarbonPlan < 10) & (df.Spawn > 50)]"
   ]
  },
  {
<<<<<<< HEAD
=======
   "cell_type": "markdown",
   "id": "c2877e0e-01b0-4d92-a8c1-716c3efece71",
   "metadata": {},
   "source": [
    "# Compare with Xu 2021 to assess interannual biomass changes and emissions\n"
   ]
  },
  {
   "cell_type": "code",
   "execution_count": null,
   "id": "eb109215-ba22-4a25-981b-5f38409e9277",
   "metadata": {},
   "outputs": [],
   "source": [
    "ds_time_varying = xr.Dataset()"
   ]
  },
  {
   "cell_type": "code",
   "execution_count": null,
   "id": "7fd3ff67-b8f8-4d71-8e8e-ef894035c137",
   "metadata": {},
   "outputs": [],
   "source": [
    "temp = xr.open_zarr(\n",
    "    f\"s3://carbonplan-climatetrace/{version}/results/global/3000m/raster_biomass.zarr\"\n",
    ")"
   ]
  },
  {
   "cell_type": "code",
   "execution_count": null,
   "id": "2d99a298-39aa-40b9-ad6c-04f520098de8",
   "metadata": {},
   "outputs": [],
   "source": [
    "ds_time_varying[\"CarbonPlan\"] = temp.rename({\"time\": \"year\"}).assign_coords(\n",
    "    {\"year\": np.arange(2014, 2021)}\n",
    ")[\"AGB\"]"
   ]
  },
  {
   "cell_type": "code",
   "execution_count": null,
   "id": "28090a85-4fcf-4233-97be-30345b409709",
   "metadata": {},
   "outputs": [],
   "source": [
    "temp = xr.open_zarr(\"s3://carbonplan-climatetrace/validation/xu_3000m_agbd.zarr/\")\n",
    "ds_time_varying[\"Xu\"] = temp[\"agbd\"]"
   ]
  },
  {
   "cell_type": "code",
   "execution_count": null,
   "id": "c35fc441-6695-47ee-aa32-4f42f11b67fb",
   "metadata": {},
   "outputs": [],
   "source": [
    "cm = plt.get_cmap(\"RdBu\")\n",
    "cm.set_bad(\"lightgray\")"
   ]
  },
  {
   "cell_type": "code",
   "execution_count": null,
   "id": "decd3d36-8c75-4ceb-889b-3d1770e6fb55",
   "metadata": {},
   "outputs": [],
   "source": [
    "delta_biomass_absolute = ds_time_varying - ds_time_varying.shift(year=1)"
   ]
  },
  {
   "cell_type": "code",
   "execution_count": null,
   "id": "41ad5d1b-e64d-4d1c-8a2d-22094739e816",
   "metadata": {},
   "outputs": [],
   "source": [
    "delta_biomass_percentage = delta_biomass_absolute / ds_time_varying.shift(year=1) * 100"
   ]
  },
  {
   "cell_type": "code",
   "execution_count": null,
   "id": "f428dafc-f910-4638-bca1-6a55310fb1f8",
   "metadata": {
    "tags": []
   },
   "outputs": [],
   "source": [
    "delta_ds = (\n",
    "    xr.concat([delta_biomass_absolute, delta_biomass_percentage], dim=\"metric\")\n",
    "    .assign_coords({\"metric\": [\"Mg/ha\", \"%\"]})\n",
    "    .sel(year=slice(2015, 2020))\n",
    "    .compute()\n",
    ")"
   ]
  },
  {
   "cell_type": "code",
   "execution_count": null,
   "id": "a67f8b89-8918-42e9-813e-289bdefeb51d",
   "metadata": {},
   "outputs": [],
   "source": [
    "# mask to land only\n",
    "delta_ds = delta_ds.where(land_mask.land_mask == 0).compute()\n",
    "delta_ds[\"realm\"] = realms.realm"
   ]
  },
  {
   "cell_type": "code",
   "execution_count": null,
   "id": "76d839b1-26d9-4f82-94e1-e07fc7a3d53a",
   "metadata": {},
   "outputs": [],
   "source": [
    "delta_df = delta_ds.sel(metric=\"Mg/ha\").to_dataframe()"
   ]
  },
  {
   "cell_type": "code",
   "execution_count": null,
   "id": "b2b21ff2-6e7d-4a66-862b-fc0bc0ec1266",
   "metadata": {},
   "outputs": [],
   "source": [
    "delta_df[\"realm\"] = delta_df.realm.replace([\"nan\", \"ice\"], np.nan)"
   ]
  },
  {
   "cell_type": "code",
   "execution_count": null,
   "id": "508c086f-1b32-43ac-972d-714baf3f530a",
   "metadata": {},
   "outputs": [],
   "source": [
    "delta_df = delta_df[[\"CarbonPlan\", \"Xu\", \"realm\"]].dropna(how=\"any\")"
   ]
  },
  {
   "cell_type": "markdown",
   "id": "c778c2cf-f623-497f-95c1-138a6128915c",
   "metadata": {},
   "source": [
    "### for small changes, xu's change is much higher\n"
   ]
  },
  {
   "cell_type": "code",
   "execution_count": null,
   "id": "21fbe9e3-1b68-40b2-bdb7-db72aa4944c7",
   "metadata": {},
   "outputs": [],
   "source": [
    "plot_params = {\"xmin\": -5, \"xmax\": 5, \"unit\": \"Mg/ha\", \"text_x\": 5, \"ymin\": -1, \"ymax\": 1}"
   ]
  },
  {
   "cell_type": "code",
   "execution_count": null,
   "id": "04cf0330-4fcd-44ca-8d3a-ee8bcb9c17c2",
   "metadata": {},
   "outputs": [],
   "source": [
    "fig, axarr = plt.subplots(nrows=1, ncols=1, figsize=(5, 5))\n",
    "for i, name in enumerate([\"Xu\"]):\n",
    "    sub = delta_df[[\"CarbonPlan\", name]].loc[\n",
    "        delta_df[\"CarbonPlan\"].between(-1, 1) & delta_df[\"Xu\"].between(-5, 5)\n",
    "    ]\n",
    "    ycol = sub[\"CarbonPlan\"].values\n",
    "    xcol = sub[name].values\n",
    "    subplot_hist(\n",
    "        ax=axarr,\n",
    "        x_col=xcol,\n",
    "        y_col=ycol,\n",
    "        x_name=name,\n",
    "        y_name=\"CarbonPlan\",\n",
    "        plot_params=plot_params,\n",
    "        plot_metrics=False,\n",
    "    )\n",
    "plt.tight_layout()\n",
    "plt.show()\n",
    "plt.close()"
   ]
  },
  {
   "cell_type": "code",
   "execution_count": null,
   "id": "bd5e195a-286e-4902-98a1-dabbe980d265",
   "metadata": {},
   "outputs": [],
   "source": [
    "# our stdev is much lower than Xu's"
   ]
  },
  {
   "cell_type": "code",
   "execution_count": null,
   "id": "1af553e6-b15e-4880-8fa0-2771d2230a99",
   "metadata": {},
   "outputs": [],
   "source": [
    "ds_time_varying[\"CarbonPlan\"].std(dim=\"year\").plot(robust=True)"
   ]
  },
  {
   "cell_type": "code",
   "execution_count": null,
   "id": "407bebf7-6f57-4308-8d1c-945db534d688",
   "metadata": {},
   "outputs": [],
   "source": [
    "ds_time_varying[\"Xu\"].std(dim=\"year\").plot(robust=True)"
   ]
  },
  {
   "cell_type": "markdown",
   "id": "808d8c91-a394-4fa8-9c61-35223d789c95",
   "metadata": {},
   "source": [
    "# assess emissions from Xu 2021 and compare with v0 and v1\n"
   ]
  },
  {
   "cell_type": "code",
   "execution_count": null,
   "id": "7d20b19f-a72d-42aa-bd20-24cb7484044d",
   "metadata": {},
   "outputs": [],
   "source": [
    "ds_10km = xr.open_zarr(\"s3://carbonplan-climatetrace/v1.2/results/global/10km/raster_biomass.zarr\")\n",
    "ds_10km = ds_10km.rename({\"AGB\": \"CarbonPlan\"}).rename({\"x\": \"lon\", \"y\": \"lat\"}).drop(\"spatial_ref\")\n",
    "xu = xr.open_zarr(\"s3://carbonplan-climatetrace/validation/xu_10km_agbd.zarr/\")[\"agbd\"]\n",
    "ds_10km[\"Xu\"] = xu.assign_coords({\"lat\": ds_10km.lat.values, \"lon\": ds_10km.lon.values})\n",
    "ds_10km = ds_10km.chunk({\"year\": -1, \"lat\": 400, \"lon\": 400}).load()"
   ]
  },
  {
   "cell_type": "code",
   "execution_count": null,
   "id": "96a4d62f-7b32-4a7f-89ef-2debb9d94362",
   "metadata": {},
   "outputs": [],
   "source": [
    "v0_emissions = xr.open_zarr(\"s3://carbonplan-climatetrace/v0.4/global/3000m/raster_tot.zarr/\")"
   ]
  },
  {
   "cell_type": "code",
   "execution_count": null,
   "id": "19d17ec8-1c0c-4b14-af67-5ed033b89a10",
   "metadata": {},
   "outputs": [],
   "source": [
    "v0_emissions = (\n",
    "    v0_emissions.sel(year=slice(2014, 2020))\n",
    "    .rio.write_crs(\"EPSG:4326\")\n",
    "    .rename({\"lat\": \"y\", \"lon\": \"x\"})\n",
    "    .transpose(\"year\", \"y\", \"x\")\n",
    ")\n",
    "\n",
    "v0_10km = v0_emissions.rio.reproject_match(\n",
    "    ds_10km.sel(year=2015).rename({\"lat\": \"y\", \"lon\": \"x\"}),\n",
    "    resampling=rasterio.enums.Resampling.sum,\n",
    ")"
   ]
  },
  {
   "cell_type": "code",
   "execution_count": null,
   "id": "62822dfd-5ed2-4173-b02e-4964b39fa390",
   "metadata": {},
   "outputs": [],
   "source": [
    "xu_emissions = xr.Dataset()\n",
    "mechanisms = [\"deforestation\", \"degradation\", \"fireforest\", \"firenonforest\"]\n",
    "for variable in mechanisms:\n",
    "    xu_emissions[variable] = xr.open_rasterio(\n",
    "        f\"s3://carbonplan-climatetrace/validation/xu2021/{variable}_emission_0119_v2_inTg.tif\"\n",
    "    )"
   ]
  },
  {
   "cell_type": "code",
   "execution_count": null,
   "id": "04c3fab2-31e6-46a3-b87b-5a1b32336d47",
   "metadata": {},
   "outputs": [],
   "source": [
    "xu_emissions = xu_emissions.rename({\"band\": \"year\", \"x\": \"lon\", \"y\": \"lat\"}).assign_coords(\n",
    "    {\"year\": np.arange(2001, 2020)}\n",
    ")"
   ]
  },
  {
   "cell_type": "code",
   "execution_count": null,
   "id": "765c1427-cb6c-4b05-a3ad-4bb9357a9028",
   "metadata": {},
   "outputs": [],
   "source": [
    "xu_emissions *= 3.67 * 1e12 / 1e6  # xu reports emissions in Tg C so we convert to tCO2"
   ]
  },
  {
   "cell_type": "code",
   "execution_count": null,
   "id": "46c1baf1-b5db-4288-bf42-3db2d9e3a3a6",
   "metadata": {},
   "outputs": [],
   "source": [
    "v1_emissions = xr.open_zarr(\n",
    "    \"s3://carbonplan-climatetrace/v1.2/results/global/3000m/raster_split.zarr\"\n",
    ")"
   ]
  },
  {
   "cell_type": "code",
   "execution_count": null,
   "id": "2932981d-a316-48a1-a282-f84afee31388",
   "metadata": {},
   "outputs": [],
   "source": [
    "v1_emissions = (\n",
    "    v1_emissions.sel(year=slice(2014, 2020))\n",
    "    .rio.write_crs(\"EPSG:4326\")\n",
    "    .rename({\"lat\": \"y\", \"lon\": \"x\"})\n",
    "    .transpose(\"year\", \"y\", \"x\")\n",
    ")\n",
    "v1_10km = v1_emissions.rio.reproject_match(\n",
    "    ds_10km.sel(year=2015).rename({\"lat\": \"y\", \"lon\": \"x\"}),\n",
    "    resampling=rasterio.enums.Resampling.sum,\n",
    ")"
   ]
  },
  {
   "cell_type": "markdown",
   "id": "452d929d-c272-4f20-9374-a24d5dc76c41",
   "metadata": {},
   "source": [
    "### for a regional subset look at how the emissions differ among v0, v1, and Xu\n"
   ]
  },
  {
   "cell_type": "code",
   "execution_count": null,
   "id": "56a166b3-aabe-49b5-af31-79a1cd77b11e",
   "metadata": {},
   "outputs": [],
   "source": [
    "subset = {\"lat\": slice(39.7, 38.9), \"lon\": slice(-123.3, -122.6)}  # mendocino\n",
    "# subset = {'lat': slice(34.9,34.2), 'lon': slice(-120.2, -119.5)} #thomas"
   ]
  },
  {
   "cell_type": "code",
   "execution_count": null,
   "id": "0a8a002d-c974-43d1-bbb4-2f632d74b8c2",
   "metadata": {},
   "outputs": [],
   "source": [
    "v0_10km.sel({\"x\": subset[\"lon\"], \"y\": subset[\"lat\"]}).emissions.plot(col=\"year\", vmax=1.25e6)"
   ]
  },
  {
   "cell_type": "code",
   "execution_count": null,
   "id": "938f4bca-d9e2-45c5-aabe-08750d1fa0a5",
   "metadata": {},
   "outputs": [],
   "source": [
    "for mechanism in mechanisms:\n",
    "    xu_emissions[mechanism].sel(subset).sel(year=slice(2014, 2019)).plot(col=\"year\", vmax=1.25e6)"
   ]
  },
  {
   "cell_type": "code",
   "execution_count": null,
   "id": "90259e2a-129c-453b-b215-adaf859fa529",
   "metadata": {},
   "outputs": [],
   "source": [
    "(v1_10km[\"emissions_from_fire\"] + v1_10km[\"emissions_from_clearing\"]).sel(\n",
    "    {\"x\": subset[\"lon\"], \"y\": subset[\"lat\"]}\n",
    ").sel(year=slice(2014, 2019)).plot(col=\"year\", vmax=1.25e6)"
   ]
  },
  {
   "cell_type": "markdown",
   "id": "fa1ac0e2-bb5b-495a-820d-5befdbbb737b",
   "metadata": {},
   "source": [
    "### for some sample gridcells look at how the biomass in xu fluctuates and the resulting emissions\n"
   ]
  },
  {
   "cell_type": "code",
   "execution_count": null,
   "id": "47875865-1548-407a-9acd-e08969ec9f53",
   "metadata": {},
   "outputs": [],
   "source": [
    "comparison_cells = [(52.55, 107.65), (-15.95, -62.45), (0.35, 111.55), (63.25, 128.75)]\n",
    "fig, axarr = plt.subplots(nrows=2, ncols=4, figsize=(20, 4), sharex=True)\n",
    "for i, (lat, lon) in enumerate(comparison_cells):\n",
    "    for mechanism in mechanisms:\n",
    "        ds_10km.rename({\"Xu\": \"Biomass [t/ha]\"})[\"Biomass [t/ha]\"].sel(year=slice(2014, 2019)).sel(\n",
    "            lat=lat, lon=lon, method=\"nearest\"\n",
    "        ).plot(ax=axarr[0, i], label=mechanism)\n",
    "\n",
    "        xu_emissions[mechanism].sel(year=slice(2014, 2019)).sel(\n",
    "            lat=lat, lon=lon, method=\"nearest\"\n",
    "        ).plot(ax=axarr[1, i], label=mechanism)\n",
    "        axarr[1, i].set_ylabel(\"Emissions [tCO2]\")\n",
    "plt.legend()\n",
    "plt.tight_layout()"
   ]
  },
  {
   "cell_type": "markdown",
   "id": "01c3e5eb-c3b2-428f-b2e5-faad55add3a6",
   "metadata": {},
   "source": [
    "# change point detection validation\n"
   ]
  },
  {
   "cell_type": "markdown",
   "id": "00b6930e-e585-4a4a-a62c-efad9112d3b9",
   "metadata": {},
   "source": [
    "1. First randomly select from the 280 tiles, then within that tile randomly select a pixel\n",
    "2. If that pixel is all null, discard and repeat from step 1, do not increment pixel counter\n",
    "3. If that pixel is not null, plot the fillna version and the smoothed version,\n",
    "4. Increment pixel counter for with/without break point\n",
    "5. Repeat until we get 100 points for each\n"
   ]
  },
  {
>>>>>>> e8e6bc1f
   "cell_type": "code",
   "execution_count": null,
   "id": "1ba10a1c-0351-4c7e-8662-449d62ea9745",
   "metadata": {},
   "outputs": [],
   "source": [
    "import geopandas as gpd\n",
    "\n",
    "shapes_file = \"s3://carbonplan-climatetrace/inputs/shapes/countries.shp\"\n",
    "shapes_df = gpd.read_file(shapes_file)"
   ]
  },
  {
   "cell_type": "code",
   "execution_count": null,
   "id": "b557a405-6e9c-4a42-996e-ebe1414cd938",
   "metadata": {},
   "outputs": [],
   "source": [
    "shapes_df['country_area'] = shapes_df.geometry.area"
   ]
  },
  {
   "cell_type": "code",
   "execution_count": null,
   "id": "5237119c-1143-4d51-95c2-63d8f46d50c8",
   "metadata": {},
   "outputs": [],
   "source": [
    "bounds = shapes_df.geometry.bounds"
   ]
  },
  {
   "cell_type": "code",
   "execution_count": null,
   "id": "00f50ded-06b8-47b3-aa8f-1d193f240380",
   "metadata": {},
   "outputs": [],
   "source": [
    "for col in bounds.columns:\n",
    "    shapes_df[col] = bounds[col]"
   ]
  },
  {
   "cell_type": "code",
   "execution_count": null,
   "id": "0533c54f-0c7e-4456-9b31-30ac03067183",
   "metadata": {},
   "outputs": [],
   "source": [
    "df = df.merge(shapes_df[['alpha3', 'country_area'] + list(bounds.columns)], left_on='iso3_country', right_on='alpha3')"
   ]
  },
  {
   "cell_type": "code",
   "execution_count": null,
   "id": "ec5f55f8-736e-416b-bd56-739525b8cfdc",
   "metadata": {
    "tags": []
   },
   "outputs": [],
   "source": [
<<<<<<< HEAD
    "df.loc[(df.CarbonPlan == 0)].sort_values(by='country_area', ascending=False)"
=======
    "# pd.DataFrame(out).to_csv(\"change_point_detection_eval.csv\", index=False)"
>>>>>>> e8e6bc1f
   ]
  }
 ],
 "metadata": {
  "kernelspec": {
   "display_name": "Python [conda env:notebook] *",
   "language": "python",
   "name": "conda-env-notebook-py"
  },
  "language_info": {
   "codemirror_mode": {
    "name": "ipython",
    "version": 3
   },
   "file_extension": ".py",
   "mimetype": "text/x-python",
   "name": "python",
   "nbconvert_exporter": "python",
   "pygments_lexer": "ipython3",
   "version": "3.9.7"
  }
 },
 "nbformat": 4,
 "nbformat_minor": 5
}<|MERGE_RESOLUTION|>--- conflicted
+++ resolved
@@ -21,12 +21,9 @@
     "import seaborn as sns\n",
     "import pandas as pd\n",
     "from carbonplan_trace.tiles import tiles\n",
-<<<<<<< HEAD
     "from carbonplan_trace.v0.core import coarsen_emissions\n",
     "from carbonplan_data.utils import set_zarr_encoding"
-=======
     "import rasterio\n"
->>>>>>> e8e6bc1f
    ]
   },
   {
@@ -58,8 +55,6 @@
    "cell_type": "code",
    "execution_count": null,
    "id": "65bbede4-81af-45cd-b33c-83e8abde30c3",
-<<<<<<< HEAD
-=======
    "metadata": {},
    "outputs": [],
    "source": [
@@ -70,7 +65,6 @@
    "cell_type": "code",
    "execution_count": null,
    "id": "57bd7f61-12a1-4c58-8ea6-a42974f1f136",
->>>>>>> e8e6bc1f
    "metadata": {},
    "outputs": [],
    "source": [
@@ -104,13 +98,14 @@
    "metadata": {},
    "outputs": [],
    "source": [
-<<<<<<< HEAD
-    "comps = [\"Harris\", \"GlobBiomass\", \"GEDI\"]\n",
+    "comps = [\"Harris\", \"Spawn\", \"GEDI\", \"Xu\"]\n",
     "for name in comps + [\"training_biomass\"]:\n",
     "    temp = xr.open_zarr(f\"s3://carbonplan-climatetrace/validation/{name.lower()}_3000m_agbd.zarr\")\n",
     "    temp = temp.assign_coords({\"lat\": ds.lat, \"lon\": ds.lon})\n",
     "    if name == 'training_biomass':\n",
     "        ds[name] = temp['biomass']\n",
+    "    elif name == \"Xu\":\n",
+    "        temp = temp.drop(\"spatial_ref\").sel(year=slice(2014, 2020)).mean(dim=\"year\").compute()\n",
     "    else:\n",
     "        ds[name] = temp[\"agbd\"]"
    ]
@@ -244,16 +239,6 @@
     "    plt.legend()\n",
     "    plt.show()\n",
     "    plt.close()\n"
-=======
-    "comps = [\"Harris\", \"Spawn\", \"GEDI\", \"Xu\"]\n",
-    "for name in comps:\n",
-    "    print(name)\n",
-    "    temp = xr.open_zarr(f\"s3://carbonplan-climatetrace/validation/{name.lower()}_3000m_agbd.zarr\")\n",
-    "    temp = temp.assign_coords({\"lat\": ds.lat, \"lon\": ds.lon})\n",
-    "    if name == \"Xu\":\n",
-    "        temp = temp.drop(\"spatial_ref\").sel(year=slice(2014, 2020)).mean(dim=\"year\").compute()\n",
-    "    ds[name] = temp[\"agbd\"]"
->>>>>>> e8e6bc1f
    ]
   },
   {
@@ -575,14 +560,6 @@
    "outputs": [],
    "source": [
     "nrows = 3\n",
-<<<<<<< HEAD
-    "ncols = 1\n",
-    "names = comps\n",
-    "titles = [\n",
-    "    \"Difference from Harris\",\n",
-    "    \"Difference from GlobBiomass\",\n",
-    "    \"Difference from GEDI\",\n",
-=======
     "ncols = 2\n",
     "names = [None, None] + comps\n",
     "titles = [\n",
@@ -592,7 +569,6 @@
     "    \"Difference to Spawn\",\n",
     "    \"Difference to GEDI\",\n",
     "    \"Difference to Xu\",\n",
->>>>>>> e8e6bc1f
     "]\n",
     "plot_params = {\n",
     "    \"cmap\": cm.RdBu,\n",
@@ -647,14 +623,6 @@
    "outputs": [],
    "source": [
     "nrows = 3\n",
-<<<<<<< HEAD
-    "ncols = 1\n",
-    "names = comps\n",
-    "titles = [\n",
-    "    \"Difference from Harris\",\n",
-    "    \"Difference from GlobBiomass\",\n",
-    "    \"Difference from GEDI\",\n",
-=======
     "ncols = 2\n",
     "names = [None, None] + comps\n",
     "titles = [\n",
@@ -664,7 +632,6 @@
     "    \"Difference to Spawn\",\n",
     "    \"Difference to GEDI\",\n",
     "    \"Difference to Xu\",\n",
->>>>>>> e8e6bc1f
     "]\n",
     "plot_params = {\n",
     "    \"cmap\": cm.RdBu,\n",
@@ -709,11 +676,8 @@
     "    x_name,\n",
     "    y_name,\n",
     "    plot_params,\n",
-<<<<<<< HEAD
     "    hue_name=None,\n",
-=======
     "    plot_metrics=True\n",
->>>>>>> e8e6bc1f
     "    #     c=\"b\",\n",
     "    #     s=0.002,\n",
     "    #     alpha=0.1,\n",
@@ -731,7 +695,6 @@
     "    unit = plot_params[\"unit\"]\n",
     "\n",
     "    ax.plot([xmin, xmax], [xmin, xmax], \"0.5\")\n",
-<<<<<<< HEAD
     "    x_col = data[x_col_name].values\n",
     "    y_col = data[y_col_name].values\n",
     "    bias = np.mean(y_col - x_col)\n",
@@ -744,19 +707,6 @@
     "    ax.text(plot_params[\"text_x\"], xmax * 0.9, f\"bias = {round(bias, 2)} {unit}\")\n",
     "    ax.text(plot_params[\"text_x\"], xmax * 0.81, f\"MAE = {round(mae, 2)} {unit}\")\n",
     "    ax.text(plot_params[\"text_x\"], xmax * 0.72, f\"R$^2$ = {round(r2, 2)}\")\n",
-=======
-    "\n",
-    "    #     ax.scatter(x_col, y_col, c=c, s=s, alpha=alpha, marker=\"o\")\n",
-    "    ind = (xcol < xmax) & (ycol < xmax)\n",
-    "    sns.histplot(ax=ax, x=xcol[ind], y=ycol[ind], pthresh=0.01, pmax=0.3)\n",
-    "    if plot_metrics:\n",
-    "        bias = np.mean(ycol - xcol)\n",
-    "        r2 = r2_score(x_col, y_col)\n",
-    "        mae = mean_absolute_error(x_col, y_col)\n",
-    "        ax.text(plot_params[\"text_x\"], xmax * 0.9, f\"bias = {round(bias, 2)} {unit}\")\n",
-    "        ax.text(plot_params[\"text_x\"], xmax * 0.81, f\"MAE = {round(mae, 2)} {unit}\")\n",
-    "        ax.text(plot_params[\"text_x\"], xmax * 0.72, f\"R$^2$ = {round(r2, 2)}\")\n",
->>>>>>> e8e6bc1f
     "    if unit != \"\":\n",
     "        unit_str = f\"({unit})\"\n",
     "    else:\n",
@@ -764,14 +714,6 @@
     "    ax.set_xlabel(f\"Biomass from {x_name} {unit_str}\")\n",
     "    ax.set_ylabel(f\"Biomass from {y_name} {unit_str}\")\n",
     "    ax.set_xlim(xmin, xmax)\n",
-<<<<<<< HEAD
-    "    ax.set_ylim(xmin, xmax)\n",
-    "    ticks = np.arange(0, xmax, 100)\n",
-    "    ax.set_xticks(ticks)\n",
-    "    ax.set_yticks(ticks)\n",
-    "    \n",
-    "    return {'r2': r2, 'bias': bias, 'mae': mae}"
-=======
     "    if ymin is not None:\n",
     "        ax.set_ylim(ymin, ymax)\n",
     "    else:\n",
@@ -785,7 +727,7 @@
     "#     ticks = np.arange(0, xmax, step)\n",
     "#     ax.set_xticks(ticks)\n",
     "#     ax.set_yticks(ticks)"
->>>>>>> e8e6bc1f
+    "    return {'r2': r2, 'bias': bias, 'mae': mae}"
    ]
   },
   {
@@ -845,12 +787,8 @@
    "metadata": {},
    "outputs": [],
    "source": [
-<<<<<<< HEAD
-    "fig, axarr = plt.subplots(nrows=1, ncols=3, figsize=(15, 5))\n",
+    "fig, axarr = plt.subplots(nrows=1, ncols=4, figsize=(15, 5))\n",
     "out_stats = {}\n",
-=======
-    "fig, axarr = plt.subplots(nrows=1, ncols=4, figsize=(15, 5))\n",
->>>>>>> e8e6bc1f
     "for i, name in enumerate(comps):\n",
     "    sub = df[[\"CarbonPlan\", name]].dropna(how=\"any\")\n",
     "    out_stats[name] = subplot_hist(\n",
@@ -1265,8 +1203,6 @@
    ]
   },
   {
-<<<<<<< HEAD
-=======
    "cell_type": "markdown",
    "id": "c2877e0e-01b0-4d92-a8c1-716c3efece71",
    "metadata": {},
@@ -1709,7 +1645,6 @@
    ]
   },
   {
->>>>>>> e8e6bc1f
    "cell_type": "code",
    "execution_count": null,
    "id": "1ba10a1c-0351-4c7e-8662-449d62ea9745",
@@ -1772,11 +1707,7 @@
    },
    "outputs": [],
    "source": [
-<<<<<<< HEAD
     "df.loc[(df.CarbonPlan == 0)].sort_values(by='country_area', ascending=False)"
-=======
-    "# pd.DataFrame(out).to_csv(\"change_point_detection_eval.csv\", index=False)"
->>>>>>> e8e6bc1f
    ]
   }
  ],
